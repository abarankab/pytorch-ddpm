import copy
import json
import os
import warnings
import datetime

from absl import app, flags

import torch
import wandb
from tensorboardX import SummaryWriter
from torchvision.datasets import CIFAR10
from torchvision.utils import make_grid, save_image
from torchvision import transforms

from diffusion import GaussianDiffusionTrainer, GaussianDiffusionSampler
from model import UNet
from score.both import get_inception_and_fid_score


FLAGS = flags.FLAGS
flags.DEFINE_bool('train', False, help='train from scratch')
flags.DEFINE_bool('eval', False, help='load model.pt and evaluate FID and IS')
# UNet
flags.DEFINE_integer('ch', 128, help='base channel of UNet')
flags.DEFINE_multi_integer('ch_mult', [1, 2, 2, 2], help='channel multiplier')
flags.DEFINE_multi_integer('attn', [1], help='add attention to these levels')
flags.DEFINE_integer('num_res_blocks', 2, help='# resblock in each level')
flags.DEFINE_float('dropout', 0.1, help='dropout rate of resblock')
flags.DEFINE_string('conv_block_name', None, help='conv block name (residual, mbconv)')
# Gaussian Diffusion
flags.DEFINE_float('beta_1', 1e-4, help='start beta value')
flags.DEFINE_float('beta_T', 0.02, help='end beta value')
flags.DEFINE_integer('T', 1000, help='total diffusion steps')
flags.DEFINE_enum('mean_type', 'epsilon', ['xprev', 'xstart', 'epsilon'], help='predict variable')
flags.DEFINE_enum('var_type', 'fixedlarge', ['fixedlarge', 'fixedsmall'], help='variance type')
flags.DEFINE_integer('iwdiff_order', 1, help='number of IWDIFF steps')
# Training
flags.DEFINE_float('lr', 2e-4, help='target learning rate')
flags.DEFINE_float('grad_clip', 1., help="gradient norm clipping")
flags.DEFINE_integer('total_steps', 800000, help='total training steps')
flags.DEFINE_integer('img_size', 32, help='image size')
flags.DEFINE_integer('warmup', 5000, help='learning rate warmup')
flags.DEFINE_integer('batch_size', 128, help='batch size')
flags.DEFINE_integer('num_workers', 4, help='workers of Dataloader')
flags.DEFINE_float('ema_decay', 0.9999, help="ema decay rate")
flags.DEFINE_bool('parallel', False, help='multi gpu training')
flags.DEFINE_string('sampler_name', None, help='t sampler name')
flags.DEFINE_bool('reweight_loss', None, help='reweights loss if True')
flags.DEFINE_integer('update_loss_steps', 0, help='additional loss updates')
# Logging & Sampling
flags.DEFINE_string('logdir', './logs/DDPM_CIFAR10_EPS', help='log directory')
flags.DEFINE_integer('sample_size', 64, "sampling size of images")
flags.DEFINE_integer('sample_step', 1000, help='frequency of sampling')
# Evaluation
flags.DEFINE_integer('save_step', 5000, help='frequency of saving checkpoints, 0 to disable during training')
flags.DEFINE_integer('eval_step', 0, help='frequency of evaluating model, 0 to disable during training')
flags.DEFINE_integer('num_images', 50000, help='the number of generated images for evaluation')
flags.DEFINE_bool('fid_use_torch', False, help='calculate IS and FID on gpu')
flags.DEFINE_string('fid_cache', './stats/cifar10.train.npz', help='FID cache')
flags.DEFINE_bool('sample_net', False, help='if True also draws samples from net model')
# Wandb
flags.DEFINE_bool("log_to_wandb", True, help="if True logs to wandb")
flags.DEFINE_string("project_name", "ddpm-cifar-2", help="wandb project name")
flags.DEFINE_string("run_name", datetime.datetime.now().strftime("ddpm-%Y-%m-%d-%H-%M"), help="wandb run name")
flags.DEFINE_string("ckpt_filename", None, help="checkpoint filename")

device = torch.device('cuda')


def ema(source, target, decay):
    source_dict = source.state_dict()
    target_dict = target.state_dict()
    for key in source_dict.keys():
        target_dict[key].data.copy_(
            target_dict[key].data * decay +
            source_dict[key].data * (1 - decay))


def infiniteloop(dataloader):
    while True:
        for x, y in iter(dataloader):
            yield x


def warmup_lr(step):
    return min(step, FLAGS.warmup) / FLAGS.warmup


def evaluate(sampler, model):
    model.eval()
    with torch.no_grad():
        images = []
        desc = "generating images"
        for i in range(0, FLAGS.num_images, FLAGS.batch_size):
            wandb.log({"step": i, "images": len(images) * FLAGS.batch_size})
            batch_size = min(FLAGS.batch_size, FLAGS.num_images - i)
            x_T = torch.randn((batch_size, 3, FLAGS.img_size, FLAGS.img_size))
            batch_images = sampler(x_T.to(device)).cpu()
            images.append((batch_images + 1) / 2)
        images = torch.cat(images, dim=0).numpy()
    model.train()
    (IS, IS_std), FID = get_inception_and_fid_score(
        images, FLAGS.fid_cache, num_images=FLAGS.num_images,
        use_torch=FLAGS.fid_use_torch, verbose=True)
    return (IS, IS_std), FID, images


def train():
    # dataset
    dataset = CIFAR10(
        root='./data', train=True, download=True,
        transform=transforms.Compose([
            transforms.RandomHorizontalFlip(),
            transforms.ToTensor(),
            transforms.Normalize((0.5, 0.5, 0.5), (0.5, 0.5, 0.5)),
        ]))

    dataloader = torch.utils.data.DataLoader(
        dataset, batch_size=FLAGS.batch_size, shuffle=True,
        num_workers=FLAGS.num_workers, drop_last=True)
    datalooper = infiniteloop(dataloader)

    test_dataloader = torch.utils.data.DataLoader(
        dataset, batch_size=256, shuffle=False,
        num_workers=FLAGS.num_workers, drop_last=True)

    # model setup
    print(FLAGS.iwdiff_order)
    net_model = UNet(
        T=FLAGS.T, ch=FLAGS.ch, ch_mult=FLAGS.ch_mult, attn=FLAGS.attn,
        num_res_blocks=FLAGS.num_res_blocks, dropout=FLAGS.dropout, conv_block_name=FLAGS.conv_block_name)
    ema_model = copy.deepcopy(net_model)
    optim = torch.optim.Adam(net_model.parameters(), lr=FLAGS.lr)
    sched = torch.optim.lr_scheduler.LambdaLR(optim, lr_lambda=warmup_lr)
    trainer = GaussianDiffusionTrainer(
<<<<<<< HEAD
        net_model, FLAGS.beta_1, FLAGS.beta_T, FLAGS.T,
        FLAGS.sampler_name, FLAGS.reweight_loss, FLAGS.update_loss_steps,
        iwdiff_order=FLAGS.iwdiff_order).to(device)
=======
        net_model, FLAGS.beta_1, FLAGS.beta_T, FLAGS.T, FLAGS.sampler_name, FLAGS.reweight_loss, FLAGS.update_loss_steps).to(device)
>>>>>>> daff38f2
    net_sampler = GaussianDiffusionSampler(
        net_model, FLAGS.beta_1, FLAGS.beta_T, FLAGS.T, FLAGS.img_size,
        FLAGS.mean_type, FLAGS.var_type).to(device)
    ema_sampler = GaussianDiffusionSampler(
        ema_model, FLAGS.beta_1, FLAGS.beta_T, FLAGS.T, FLAGS.img_size,
        FLAGS.mean_type, FLAGS.var_type).to(device)
    if FLAGS.parallel:
        trainer = torch.nn.DataParallel(trainer)
        net_sampler = torch.nn.DataParallel(net_sampler)
        ema_sampler = torch.nn.DataParallel(ema_sampler)


    # log setup
    os.makedirs(os.path.join(FLAGS.logdir, 'sample'))
    x_T = torch.randn(FLAGS.sample_size, 3, FLAGS.img_size, FLAGS.img_size)
    x_T = x_T.to(device)
    grid = (make_grid(next(iter(dataloader))[0][:FLAGS.sample_size]) + 1) / 2

    run = wandb.init(
        project=FLAGS.project_name,
        entity='treaptofun',
        config=FLAGS.flag_values_dict(),
        name=FLAGS.run_name,
    )
    wandb.watch(net_model)

    # backup all arguments
    with open(os.path.join(FLAGS.logdir, "flagfile.txt"), 'w') as f:
        f.write(FLAGS.flags_into_string())
    # show model size
    model_size = 0
    for param in net_model.parameters():
        model_size += param.data.nelement()
    print('Model params: %.2f M' % (model_size / 1024 / 1024))

    loss_wandb = 0
    n_loss_wandb = 0
    loss_compare = 0
    n_loss_compare = 0

    if FLAGS.ckpt_filename is not None:
        ckpt = torch.load(FLAGS.ckpt_filename)
        net_model.load_state_dict(ckpt['net_model'])
        ema_model.load_state_dict(ckpt['ema_model'])
        sched.load_state_dict(ckpt['sched'])
        optim.load_state_dict(ckpt['optim'])
        x_T = ckpt['x_T']

    # start training
    for step in range(FLAGS.total_steps):
        # train
        optim.zero_grad()
        x_0 = next(datalooper).to(device)
        loss = trainer(x_0).mean()
        loss.backward()

        loss_compare += trainer.get_true_loss(x_0).mean().item()
        n_loss_compare += 1

        loss_wandb += loss.item()
        n_loss_wandb += 1

        torch.nn.utils.clip_grad_norm_(
            net_model.parameters(), FLAGS.grad_clip)
        optim.step()
        sched.step()
        ema(net_model, ema_model, FLAGS.ema_decay)

        # sample
        if FLAGS.sample_step > 0 and step % FLAGS.sample_step == 0:
            net_model.eval()
            with torch.no_grad():
                x_0 = ema_sampler(x_T)
                grid = (make_grid(x_0) + 1) / 2
                path = os.path.join(
                    FLAGS.logdir, 'sample', '%d.png' % step)
                save_image(grid, path)

                test_loss = 0
                n_test_loss = 0
                for x, y in test_dataloader:
                    x = x.to(device)
                    test_loss += trainer.get_true_loss(x).mean().item()
                    n_test_loss += 1

                wandb.log({
                    "compare_loss": loss_compare / n_loss_compare,
                    "test_loss": test_loss / n_test_loss,
                    "samples": [wandb.Image(grid)],
                    "train_loss": loss_wandb / n_loss_wandb,
                })

                loss_wandb = 0
                n_loss_wandb = 0
                loss_compare = 0
                n_loss_compare = 0

            net_model.train()

        # save
        if FLAGS.save_step > 0 and (step + 1) % FLAGS.save_step == 0:
            ckpt = {
                'net_model': net_model.state_dict(),
                'ema_model': ema_model.state_dict(),
                'sched': sched.state_dict(),
                'optim': optim.state_dict(),
                'step': step,
                'x_T': x_T,
            }
            torch.save(ckpt, os.path.join(FLAGS.logdir, f'ckpt{step}.pt'))

        # evaluate
        if FLAGS.eval_step > 0 and (step + 1) % FLAGS.eval_step == 0:
            net_IS, net_FID, _ = evaluate(net_sampler, net_model)
            ema_IS, ema_FID, _ = evaluate(ema_sampler, ema_model)
            metrics = {
                'IS': net_IS[0],
                'IS_std': net_IS[1],
                'FID': net_FID,
                'IS_EMA': ema_IS[0],
                'IS_std_EMA': ema_IS[1],
                'FID_EMA': ema_FID
            }
            with open(os.path.join(FLAGS.logdir, 'eval.txt'), 'a') as f:
                metrics['step'] = step
                f.write(json.dumps(metrics) + "\n")


def eval():
    run = wandb.init(
        project="ddpm-eval",
        entity='treaptofun',
        config=FLAGS.flag_values_dict(),
        name=FLAGS.run_name,
    )

    # model setup
    model = UNet(
        T=FLAGS.T, ch=FLAGS.ch, ch_mult=FLAGS.ch_mult, attn=FLAGS.attn,
        num_res_blocks=FLAGS.num_res_blocks, dropout=FLAGS.dropout, conv_block_name=FLAGS.conv_block_name)
    sampler = GaussianDiffusionSampler(
        model, FLAGS.beta_1, FLAGS.beta_T, FLAGS.T, img_size=FLAGS.img_size,
        mean_type=FLAGS.mean_type, var_type=FLAGS.var_type).to(device)
    if FLAGS.parallel:
        sampler = torch.nn.DataParallel(sampler)

    # load model and evaluate
    ckpt = torch.load(FLAGS.ckpt_filename)

    if FLAGS.sample_net:
        model.load_state_dict(ckpt['net_model'])
        (IS, IS_std), FID, samples = evaluate(sampler, model)
        wandb.log({"IS": IS, "IS_STD": IS_std, "FID": FID})
        print("Model     : IS:%6.3f(%.3f), FID:%7.3f" % (IS, IS_std, FID))
        save_image(
            torch.tensor(samples[:256]),
            os.path.join(FLAGS.logdir, 'samples.png'),
            nrow=16)
        wandb.log({"samples": [wandb.Image(make_grid(torch.tensor(samples[:256])))]})

    model.load_state_dict(ckpt['ema_model'])
    (IS, IS_std), FID, samples = evaluate(sampler, model)
    wandb.log({"IS(EMA)": IS, "IS_STD(EMA)": IS_std, "FID(EMA)": FID})
    print("Model(EMA): IS:%6.3f(%.3f), FID:%7.3f" % (IS, IS_std, FID))
    save_image(
        torch.tensor(samples[:256]),
        os.path.join(FLAGS.logdir, 'samples_ema.png'),
        nrow=16)
    wandb.log({"samples(EMA)": [wandb.Image(make_grid(torch.tensor(samples[:256])))]})


def main(argv):
    # suppress annoying inception_v3 initialization warning
    warnings.simplefilter(action='ignore', category=FutureWarning)
    if FLAGS.train:
        train()
    if FLAGS.eval:
        eval()
    if not FLAGS.train and not FLAGS.eval:
        print('Add --train and/or --eval to execute corresponding tasks')


if __name__ == '__main__':
    app.run(main)<|MERGE_RESOLUTION|>--- conflicted
+++ resolved
@@ -134,13 +134,9 @@
     optim = torch.optim.Adam(net_model.parameters(), lr=FLAGS.lr)
     sched = torch.optim.lr_scheduler.LambdaLR(optim, lr_lambda=warmup_lr)
     trainer = GaussianDiffusionTrainer(
-<<<<<<< HEAD
         net_model, FLAGS.beta_1, FLAGS.beta_T, FLAGS.T,
         FLAGS.sampler_name, FLAGS.reweight_loss, FLAGS.update_loss_steps,
         iwdiff_order=FLAGS.iwdiff_order).to(device)
-=======
-        net_model, FLAGS.beta_1, FLAGS.beta_T, FLAGS.T, FLAGS.sampler_name, FLAGS.reweight_loss, FLAGS.update_loss_steps).to(device)
->>>>>>> daff38f2
     net_sampler = GaussianDiffusionSampler(
         net_model, FLAGS.beta_1, FLAGS.beta_T, FLAGS.T, FLAGS.img_size,
         FLAGS.mean_type, FLAGS.var_type).to(device)
